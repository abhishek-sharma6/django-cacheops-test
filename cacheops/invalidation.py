# -*- coding: utf-8 -*-
from redis.exceptions import WatchError

from cacheops.conf import redis_conn
from cacheops.utils import get_model_name


__all__ = ('invalidate_obj', 'invalidate_model')


def serialize_scheme(scheme):
    return ','.join(scheme)

def deserialize_scheme(scheme):
    return tuple(scheme.split(','))

def conj_cache_key(model, conj):
    return 'conj:%s:' % get_model_name(model) + '&'.join('%s=%s' % t for t in sorted(conj))

def conj_cache_key_from_scheme(model, scheme, values):
    return 'conj:%s:' % get_model_name(model) + '&'.join('%s=%s' % (f, values[f]) for f in scheme)


class ConjSchemes(object):
    """
    A container for managing models scheme collections.
    Schemes are stored in redis and cached locally.
    """
    def __init__(self):
        self.local = {}
        self.versions = {}

    def get_lookup_key(self, model_or_name):
        if not isinstance(model_or_name, str):
            model_or_name = get_model_name(model_or_name)
        return 'schemes:%s' % model_or_name

    def get_version_key(self, model_or_name):
        if not isinstance(model_or_name, str):
            model_or_name = get_model_name(model_or_name)
        return 'schemes:%s:version' % model_or_name

    def load_schemes(self, model):
        model_name = get_model_name(model)

        txn = redis_conn.pipeline()
        txn.get(self.get_version_key(model))
        txn.smembers(self.get_lookup_key(model_name))
        version, members = txn.execute()

        self.local[model_name] = set(map(deserialize_scheme, members))
        self.local[model_name].add(()) # Всегда добавляем пустую схему
        self.versions[model_name] = int(version or 0)
        return self.local[model_name]

    def schemes(self, model):
        model_name = get_model_name(model)
        try:
            return self.local[model_name]
        except KeyError:
            return self.load_schemes(model)

    def version(self, model):
        try:
            return self.versions[get_model_name(model)]
        except KeyError:
            return 0

    def ensure_known(self, model, new_schemes):
        """
        Ensure that `new_schemes` are known or know them
        """
        new_schemes = set(new_schemes)
        model_name = get_model_name(model)
        loaded = False

        if model_name not in self.local:
            self.load_schemes(model)
            loaded = True
        schemes = self.local[model_name]

        if new_schemes - schemes:
            if not loaded:
                schemes = self.load_schemes(model)
            if new_schemes - schemes:
                # Write new schemes to redis
                txn = redis_conn.pipeline()
                txn.incr(self.get_version_key(model_name)) # Увеличиваем версию схем

                lookup_key = self.get_lookup_key(model_name)
                for scheme in new_schemes - schemes:
                    txn.sadd(lookup_key, serialize_scheme(scheme))
                txn.execute()

                # Updating local version
                self.local[model_name].update(new_schemes)
                # We increment here instead of using incr result from redis,
                # because even our updated collection could be already obsolete
                self.versions[model_name] += 1 

    def clear(self, model):
        """
        Clears schemes for models
        """
        redis_conn.delete(self.get_lookup_key(model))
        redis_conn.incr(self.get_version_key(model))

cache_schemes = ConjSchemes()


def invalidate_from_dict(model, values):
    """
    Invalidates caches that can possibly be influenced by object
    """
    # Create a list of invalidators from list of schemes and values of object fields
    schemes = cache_schemes.schemes(model)
    conjs_keys = [conj_cache_key_from_scheme(model, scheme, values) for scheme in schemes]

    # Get a union of all cache keys registered in invalidators
    # Get schemes version at the same time, hoping it's unchanged
    version_key = cache_schemes.get_version_key(model)
    pipe = redis_conn.pipeline(transaction=False)
<<<<<<< HEAD
    # Optimistic locking: we hope schemes and invalidators won't change while we remove them
    # Ignoring this could lead to cache key hanging with it's invalidator removed
    pipe.watch(version_key, *conjs_keys)
=======
    # HACK: обходим ебанутую обработку WATCH в redis-py 2.4.6+
    if hasattr(pipe, 'pipeline_execute_command'):
        pipe.pipeline_execute_command('watch', version_key, *conjs_keys)
    else:
        pipe.watch(version_key, *conjs_keys)
>>>>>>> cb0f4af2
    pipe.get(version_key)
    pipe.sunion(conjs_keys)
    _, version, cache_keys = pipe.execute()

    # Check if our version if schemes for model is obsolete, update them and redo if needed
    # This shouldn't be happen too often once schemes are filled a bit
    if version is None:
        version = 0
    if int(version) != cache_schemes.version(model):
        redis_conn.unwatch()
        cache_schemes.load_schemes(model)
        invalidate_from_dict(model, values)

    elif cache_keys or conjs_keys:
<<<<<<< HEAD
        # `conjs_keys` are keys of sets containing `cache_keys` we are going to delete,
        # so we'll remove them too.
        # NOTE: There could be some other invalidators not matched with current object,
        #       which reference cache keys we delete, they will be hanging out for a while.
=======
        # conjs_keys указывают на инвалидируемые запросы, так что они больше не понадобятся
        # Вообще могут быть другие конъюнкции не затронутые текущим объектом,
        # но указывающие на инвалидируемые запросы, они останутся висеть какое-то время
>>>>>>> cb0f4af2
        try:
            txn = redis_conn.pipeline()
            txn.delete(*(list(cache_keys) + conjs_keys))
            txn.execute()
        except WatchError:
            # Optimistic locking failed: schemes or one of invalidator sets changed.
            # Just redo everything.
            # NOTE: Scipting will be a cool alternative to optimistic locking
            invalidate_from_dict(model, values)

    else:
        redis_conn.unwatch()


def invalidate_obj(obj):
    """
    Invalidates caches that can possibly be influenced by object
    """
    invalidate_from_dict(obj.__class__, obj.__dict__)


def invalidate_model(model):
    """
    Invalidates all caches for given model.
    NOTE: This is a heavy artilery which uses redis KEYS request, 
          which could be relatively slow on large datasets.
    """
    conjs_keys = redis_conn.keys('conj:%s:*' % get_model_name(model))
    if isinstance(conjs_keys, str):
        conjs_keys = conjs_keys.split()

    if conjs_keys:
        cache_keys = redis_conn.sunion(conjs_keys)
        redis_conn.delete(*(list(cache_keys) + conjs_keys))

    cache_schemes.clear(model)<|MERGE_RESOLUTION|>--- conflicted
+++ resolved
@@ -120,17 +120,13 @@
     # Get schemes version at the same time, hoping it's unchanged
     version_key = cache_schemes.get_version_key(model)
     pipe = redis_conn.pipeline(transaction=False)
-<<<<<<< HEAD
     # Optimistic locking: we hope schemes and invalidators won't change while we remove them
     # Ignoring this could lead to cache key hanging with it's invalidator removed
-    pipe.watch(version_key, *conjs_keys)
-=======
-    # HACK: обходим ебанутую обработку WATCH в redis-py 2.4.6+
+    # HACK: fix for strange WATCH handling in redis-py 2.4.6+
     if hasattr(pipe, 'pipeline_execute_command'):
         pipe.pipeline_execute_command('watch', version_key, *conjs_keys)
     else:
         pipe.watch(version_key, *conjs_keys)
->>>>>>> cb0f4af2
     pipe.get(version_key)
     pipe.sunion(conjs_keys)
     _, version, cache_keys = pipe.execute()
@@ -145,16 +141,10 @@
         invalidate_from_dict(model, values)
 
     elif cache_keys or conjs_keys:
-<<<<<<< HEAD
         # `conjs_keys` are keys of sets containing `cache_keys` we are going to delete,
         # so we'll remove them too.
         # NOTE: There could be some other invalidators not matched with current object,
         #       which reference cache keys we delete, they will be hanging out for a while.
-=======
-        # conjs_keys указывают на инвалидируемые запросы, так что они больше не понадобятся
-        # Вообще могут быть другие конъюнкции не затронутые текущим объектом,
-        # но указывающие на инвалидируемые запросы, они останутся висеть какое-то время
->>>>>>> cb0f4af2
         try:
             txn = redis_conn.pipeline()
             txn.delete(*(list(cache_keys) + conjs_keys))
